import os

class BaseConfig(object):
    DEBUG = False
    TESTING = False
    SECRET_KEY = '' # import os; os.urandom(24)

class ProductionConfig(BaseConfig):
    pass

class DevelopmentConfig(BaseConfig):
    DEBUG = True

class TestingConfig(BaseConfig):
    TESTING = True
    # Tests are simpler if CSRF protection is disabled
    WTF_CSRF_ENABLED = False

# data directories - should be on secure media
STORE_DIR='/tmp/deaddrop/store'
GPG_KEY_DIR='/tmp/deaddrop/keys'
TEMP_DIR='/tmp/deaddrop/tmp'

JOURNALIST_KEY=''

SOURCE_TEMPLATES_DIR='./source_templates'
JOURNALIST_TEMPLATES_DIR='./journalist_templates'
WORD_LIST='./wordlist'

BCRYPT_SALT='' # bcrypt.gensalt()

<<<<<<< HEAD
DATABASE_ENGINE='mysql'
DATABASE_USERNAME='securedrop'
DATABASE_PASSWORD=''
DATABASE_HOST='localhost'
DATABASE_NAME='securedrop'

# Use different settings for tests
import os
if 'DEADDROPENV' in os.environ and os.environ['DEADDROPENV'] == 'test':
=======
# Default to the production configuration
FlaskConfig = ProductionConfig

if os.environ.get('SECUREDROP_ENV') == 'test':
    FlaskConfig = TestingConfig
>>>>>>> 900f8724
    TEST_DIR='/tmp/deaddrop_test'
    STORE_DIR=os.path.join(TEST_DIR, 'store')
    GPG_KEY_DIR=os.path.join(TEST_DIR, 'keys')
    # test_journalist_key.pub
    JOURNALIST_KEY='65A1B5FF195B56353CC63DFFCC40EF1228271441'<|MERGE_RESOLUTION|>--- conflicted
+++ resolved
@@ -29,23 +29,17 @@
 
 BCRYPT_SALT='' # bcrypt.gensalt()
 
-<<<<<<< HEAD
 DATABASE_ENGINE='mysql'
 DATABASE_USERNAME='securedrop'
 DATABASE_PASSWORD=''
 DATABASE_HOST='localhost'
 DATABASE_NAME='securedrop'
 
-# Use different settings for tests
-import os
-if 'DEADDROPENV' in os.environ and os.environ['DEADDROPENV'] == 'test':
-=======
 # Default to the production configuration
 FlaskConfig = ProductionConfig
 
 if os.environ.get('SECUREDROP_ENV') == 'test':
     FlaskConfig = TestingConfig
->>>>>>> 900f8724
     TEST_DIR='/tmp/deaddrop_test'
     STORE_DIR=os.path.join(TEST_DIR, 'store')
     GPG_KEY_DIR=os.path.join(TEST_DIR, 'keys')
